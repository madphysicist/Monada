/*
 * DimensionTest.java (TestClass: com.madphysicist.monada.DimensionTest)
 *
 * Mad Physicist Monada Project (Unit Conversion Library)
 *
 * The MIT License (MIT)
 *
 * Copyright (c) 2014 by Joseph Fox-Rabinovitz
 *
 * Permission is hereby granted, free of charge, to any person obtaining a copy
 * of this software and associated documentation files (the "Software"), to deal
 * in the Software without restriction, including without limitation the rights
 * to use, copy, modify, merge, publish, distribute, sublicense, and/or sell
 * copies of the Software, and to permit persons to whom the Software is
 * furnished to do so, subject to the following conditions:
 *
 * The above copyright notice and this permission notice shall be included in
 * all copies or substantial portions of the Software.
 *
 * THE SOFTWARE IS PROVIDED "AS IS", WITHOUT WARRANTY OF ANY KIND, EXPRESS OR
 * IMPLIED, INCLUDING BUT NOT LIMITED TO THE WARRANTIES OF MERCHANTABILITY,
 * FITNESS FOR A PARTICULAR PURPOSE AND NONINFRINGEMENT. IN NO EVENT SHALL THE
 * AUTHORS OR COPYRIGHT HOLDERS BE LIABLE FOR ANY CLAIM, DAMAGES OR OTHER
 * LIABILITY, WHETHER IN AN ACTION OF CONTRACT, TORT OR OTHERWISE, ARISING FROM,
 * OUT OF OR IN CONNECTION WITH THE SOFTWARE OR THE USE OR OTHER DEALINGS IN
 * THE SOFTWARE.
 */
package com.madphysicist.monada;

import java.lang.reflect.Constructor;
import java.lang.reflect.InvocationTargetException;
import java.util.Arrays;
import java.util.HashMap;
import java.util.List;
import java.util.Map;

import org.testng.Assert;
import org.testng.annotations.DataProvider;
import org.testng.annotations.Test;
import org.testng.annotations.BeforeClass;

/**
 * Tests each of the methods of {@link com.madphysicist.monada.Dimension} except {@code toString()}. The string
 * representation is provided for debugging and is not guaranteed to match anything. The trivial getters ({@code name()}
 * and {@code description()}) are tested along with the constructor.
 *
 * @author Joseph Fox-Rabinovitz
 * @version 1.0.0, 30 Aug 2014 - J. Fox-Rabinovitz - Initial coding.
 * @since 1.0
 */
public class DimensionTest
{
    /**
     * The default name to use for test dimensions. This is guaranteed to be a non-{@code null} string that is different
     * from {@link #DEFAULT_DESCRIPTION}.
     *
     * @since 1.0.0
     */
    public static final String DEFAULT_NAME = "TestDimension";

    /**
     * The default description to use for test dimensions that have a description. This is guaranteed to be a non-{@code
     * null} string that is different from {@link #DEFAULT_NAME}.
     *
     * @since 1.0.0
     */
    public static final String DEFAULT_DESCRIPTION = "A Dimension for testing";

    /**
     * A {@link TestDimension} that is constructed using the two-argument constructor. The name is set to {@link
     * #DEFAULT_NAME} and the description is set to {@link #DEFAULT_DESCRIPTION}. This reference is initialized only
     * once by {@link #beforeClass()} because it is immutable.
     *
     * @since 1.0.0
     */
    private Dimension twoArgDimension;

    /**
     * A {@link TestDimension} that is constructed using the one-argument constructor. The name is set to {@link
     * #DEFAULT_NAME}. This reference is initialized only once by {@link #beforeClass()} because it is immutable.
     *
     * @since 1.0.0
     */
    private Dimension oneArgDimension;

    /**
     * A {@link TestDimension} that is constructed using the two-argument constructor without a description. The name is
     * set to {@link #DEFAULT_NAME} and the description is set to {@code null}. This reference is initialized only once
     * by {@link #beforeClass()} because it is immutable.
     *
     * @since 1.0.0
     */
    private Dimension noDescDimension;

    /**
     * A dimension that is the same as {@link #oneArgDimension} and {@link #noDescDimension} in most ways, except that
     * it has a different class. The name, description and components are the same. The class difference is implemented
     * through the private inner type {@link InnerTestDimension}. This reference is initialized only once by {@link
     * #beforeClass()} because it is immutable.
     *
     * @since 1.0.0
     */
    private Dimension differentOneDimension;

    /**
     * A dimension that is the same as {@link #twoArgDimension} in most ways, except that it has a different class. The
     * name, description and components are the same. The class difference is implemented through the private inner
     * type {@link InnerTestDimension}. This reference is initialized only once by {@link #beforeClass()} because it is
     * immutable.
     *
     * @since 1.0.0
     */
    private Dimension differentTwoDimension;

    /**
     * Sets up the private fields of this class for use by all the tests. The following fields are initialized:
     * <ul>
     *   <li>{@link #twoArgDimension}</li>
     *   <li>{@link #oneArgDimension}</li>
     *   <li>{@link #noDescDimension}</li>
     *   <li>{@link #differentOneDimension}</li>
     *   <li>{@link #differentTwoDimension}</li>
     * </ul>
     * Assertions are made that {@link #DEFAULT_NAME} and {@link #DEFAULT_DESCRIPTION} are non-{@code null} and not
     * equal to each other. The name, description and class properties of the "different*Dimension" dimensions are also
     * verified. Only the class properties should be different from the corresponding "*ArgDimension" dimensions.
     * 
     * @since 1.0.0
     */
    @BeforeClass
    private void beforeClass()
    {
        Assert.assertNotNull(DEFAULT_NAME);
        Assert.assertNotNull(DEFAULT_DESCRIPTION);
        Assert.assertNotEquals(DEFAULT_NAME, DEFAULT_DESCRIPTION);

        twoArgDimension = new TestDimension(DEFAULT_NAME, DEFAULT_DESCRIPTION);
        oneArgDimension = new TestDimension(DEFAULT_NAME);
        noDescDimension = new TestDimension(DEFAULT_NAME, null);

        differentOneDimension = new InnerTestDimension(DEFAULT_NAME);
        differentTwoDimension = new InnerTestDimension(DEFAULT_NAME, DEFAULT_DESCRIPTION);

        Assert.assertSame(oneArgDimension.name(), differentOneDimension.name());
        Assert.assertSame(oneArgDimension.description(), differentOneDimension.description());
        Assert.assertNotEquals(oneArgDimension.getClass(), differentOneDimension.getClass());

        Assert.assertSame(twoArgDimension.name(), differentTwoDimension.name());
        Assert.assertSame(twoArgDimension.description(), differentTwoDimension.description());
        Assert.assertNotEquals(twoArgDimension.getClass().getName(), differentTwoDimension.getClass().getName());
    }

    /**
     * Checks that the one-argument constructor fails when passes a {@code null} name. The expected failure is a {@code
     * NullPointerException}.
     *
     * @throws NullPointerException as expected.
     * @since 1.0.0
     */
    @Test(expectedExceptions = NullPointerException.class)
    public void oneArgConstructorNullTest() throws NullPointerException
    {
        new TestDimension(null);
        Assert.fail();
    }

    /**
     * Checks that a dimension initialized with the one-argument constructor has the expected name and description. The
     * name is expected to be the input name and the description is expected to be {@code null}.
     *
     * @since 1.0.0
     */
    @Test
    public void oneArgConstructorTest()
    {
        Assert.assertSame(oneArgDimension.name(), DEFAULT_NAME);
        Assert.assertNull(oneArgDimension.description());
    }

    /**
     * Checks that the two-argument constructor fails when passes a {@code null} name but non-null description. The
     * expected failure is a {@code NullPointerException}.
     *
     * @throws NullPointerException as expected.
     * @since 1.0.0
     */
    @Test(expectedExceptions = NullPointerException.class)
    public void twoArgConstructorNullTest() throws NullPointerException
    {
        new TestDimension(null, DEFAULT_DESCRIPTION);
        Assert.fail();
    }

    /**
     * Checks that a dimension initialized with the tow-argument constructor has the expected name and description. The
     * name is expected to be the input name and the description is expected to be the input description, even when it
     * is {@code null}.
     *
     * @since 1.0.0
     */
    @Test
    public void twoArgConstructorTest()
    {
        Assert.assertSame(twoArgDimension.name(), DEFAULT_NAME);
        Assert.assertSame(twoArgDimension.description(), DEFAULT_DESCRIPTION);

        Assert.assertSame(noDescDimension.name(), DEFAULT_NAME);
        Assert.assertNull(noDescDimension.description());
    }

    /**
     * Checks that {@code compareComponents()} fails if a {@code null} reference is passed in. The expected failure is a
     * {@code NullPointerException}.
     *
     * @throws NullPointerException as expected.
     * @since 1.0.0
     */
    @Test(expectedExceptions = NullPointerException.class)
    public void compareComponentsNullTest() throws NullPointerException
    {
        twoArgDimension.compareComponents(null);
        Assert.fail();
    }

    /**
     * Provides data for {@link #compareComponentsTest(Dimension, Dimension)}. None of the dimensions returned by this
     * data provider actually contain any components. The goal is to demonstrate that differences in the name and
     * description (which affect both {@code equals()} and {@code compareTo()}) do not affect {@code
     * compareComponents()}. The following pairs are tested, all of which are expected to be equal component-wise:
     * <ul>
     *   <li>Two identical dimensions</li>
     *   <li>Two dimensions with different names, null descriptions</li>
     *   <li>Two dimensions with different names, one null, one non-null description</li>
     *   <li>Two dimensions with different names, different but non-null descriptions</li>
     *   <li>Two dimensions with the same name, one null, one non-null description</li>
     *   <li>Two dimensions with the same name, different but non-null descriptions</li>
     * </ul>
     *  
     * @return an array of dimension pairs to test {@code compareComponents()} againts.
     * @since 1.0.0
     */
    @DataProvider(name = "compareComponentsData")
    protected Object[][] compareComponentsData()
    {
        Dimension otherDimension = new TestDimension(DEFAULT_NAME, DEFAULT_NAME);
        return new Object[][] {
                {oneArgDimension, oneArgDimension},
                {twoArgDimension, twoArgDimension},
                {noDescDimension, noDescDimension},
                {oneArgDimension, new TestDimension(DEFAULT_DESCRIPTION)},
                {twoArgDimension, new TestDimension(DEFAULT_DESCRIPTION)},
                {noDescDimension, new TestDimension(DEFAULT_DESCRIPTION, null)},
                {twoArgDimension, new TestDimension(DEFAULT_DESCRIPTION, DEFAULT_DESCRIPTION)},
                {twoArgDimension, oneArgDimension},
                {twoArgDimension, otherDimension},
                {oneArgDimension, otherDimension},
                {noDescDimension, otherDimension}
        };
    }

    /**
     * Checks that component comparison is not affected by the name and description of the dimension. Specifically,
     * the following statements are verified using {@code TestDimension}s:
     * </ul>
     *   <li>A dimension is equal to itself</li>
     *   <li>The name of the dimensions does not affect component comparison</li>
     *   <li>The description of the dimensions does not affect component comparison</li>
     * </ul>
     * Additional verification of the {@code compareComponents()} method is provided by
     * {@link BaseDimensionTest#compareComponentsEqualTest(Dimension, Dimension)},
     * {@link BaseDimensionTest#compareComponentsUnequalTest(Dimension, Dimension)},
     * {@link DerivedDimensionTest#compareComponentsEqualTest(Dimension, Dimension)} and
     * {@link DerivedDimensionTest#compareComponentsUnequalTest(Dimension, Dimension)}. The latter two in particular are
     * useful because they verify the comparison with a non-trivial set of dimension components.
     *
     * @param firstDimension the first dimension to compare the dimensions are compared as {@code
     * firstDimension.compareComponents(secondDimension)}.
     * @param secondDimension the second dimension to compare. If {@code firstDimension != secondDimension}, then an
     * additional comparison is performed to demonstrate symmetry: {@code
     * secondDimension.compareComponents(firstDimension)}.
     * @since 1.0.0
     */
    @Test(dataProvider = "compareComponentsData")
    public void compareComponentsTest(Dimension firstDimension, Dimension secondDimension)
    {
        Assert.assertEquals(firstDimension.compareComponents(secondDimension), 0);
        if(firstDimension != secondDimension)
            Assert.assertEquals(secondDimension.compareComponents(firstDimension), 0);
    }

    /**
     * Checks that {@code compareTo()} fails if a {@code null} reference is passed in. The expected failure is a {@code
     * NullPointerException}.
     *
     * @throws NullPointerException as expected.
     * @since 1.0.0
     */
    @Test(expectedExceptions = NullPointerException.class)
    public void compareToNullTest() throws NullPointerException
    {
        twoArgDimension.compareTo(null);
        Assert.fail();
    }

    /**
     * Provides data for {@link #compareToEqualTest(Dimension, Dimension)} to verify that dimensions that are expected
     * to be equal are in fact equal. Both identical and non-identical instances are tested.
     *
     * @return an array of equal dimension pairs.
     * @since 1.0.0
     */
    @DataProvider(name = "compareToEqualData")
    protected Object[][] compareToEqualData()
    {
        Dimension equalDimension = new TestDimension(DEFAULT_NAME, DEFAULT_DESCRIPTION);
        return new Object[][] {
                {oneArgDimension, oneArgDimension},
                {twoArgDimension, twoArgDimension},
                {oneArgDimension, noDescDimension},
                {twoArgDimension, equalDimension},
        };
    }

    /**
     * Verifies that the {@code compareTo()} method compares equal instances correctly. This method only tests equal
     * dimensions. The test is performed both ways for thoroughness: both {@code dim1.compareTo(dim2) == 0} and {@code
     * dim2.compareTo(dim1) == 0} must be true. This test also double-checks consistency with {@code equals()}. A
     * similar check for unequal dimensions is done in {@link #compareToUnequalTest(Dimension, Dimension)}.
     *
     * @param dim1 the first dimension to compare.
     * @param dim2 the second dimension to compare.
     * @since 1.0.0
     */
    @Test(dataProvider = "compareToEqualData")
    public void compareToEqualTest(Dimension dim1, Dimension dim2)
    {
        Assert.assertEquals(dim1, dim2);
        Assert.assertEquals(dim2, dim2);
        Assert.assertEquals(dim1.compareTo(dim2), 0);
        Assert.assertEquals(dim2.compareTo(dim1), 0);
    }

    /**
<<<<<<< HEAD
     * Provides data for {@link #compareToUnequalTest(Dimension, Dimension))} to verify that dimensions that are
=======
     * Provides data for {@link #compareToUnequalTest(Dimension, Dimension)} to verify that dimensions that are
>>>>>>> 3a949020
     * expected to be unequal are in fact unequal. This data provider implements scenarios in which the name,
     * description and class name are different. The following is a list of the scenarios tested:
     * <table border="1">
     *   <tr><th>Name</th><th>Description</th><th>Class</th></tr>
     *   <tr><td>{@literal >}</td><td>=</td><td>=</td></tr>
     *   <tr><td>=</td><td>{@literal >}</td><td>=</td></tr>
     *   <tr><td>=</td><td>=</td><td>{@literal >}</td></tr>
     *   <tr><td>{@literal >}</td><td>{@literal >}</td><td>=</td></tr>
     *   <tr><td>{@literal >}</td><td>=</td><td>{@literal >}</td></tr>
     *   <tr><td>=</td><td>{@literal >}</td><td>{@literal >}</td></tr>
     *   <tr><td>{@literal >}</td><td>{@literal >}</td><td>{@literal >}</td></tr>
     * </table>
     * Additional tests check the order in which properties are tested:
     * <table border="1">
     *   <tr><th>Name</th><th>Description</th><th>Class</th></tr>
     *   <tr><td>{@literal >}</td><td>{@literal <}</td><td>{@literal <}</td></tr>
     *   <tr><td>{@literal >}</td><td>{@literal =}</td><td>{@literal <}</td></tr>
     *   <tr><td>{@literal >}</td><td>{@literal <}</td><td>{@literal =}</td></tr>
     *   <tr><td>=</td><td>{@literal >}</td><td>{@literal <}</td></tr>
     * </table>
     * The {@code {@literal >}} symbol indicates that the first dimension in the pair has this property greater,
     * while {@literal <} indicates a smaller vaule for the property. {@code =} means that the properties are the same
     * for both dimensions in the pair.
     *
     * @return an array of unequal dimension pairs to test {@code compareTo()} against. The greater dimension is always
     * the first of the pair.
     * @throws NoSuchMethodException if a two {@code String} constructor for either sub-type of {@code Dimension} being
     * tested with can not be found for some reason. This is not an expected condition and will cause failure. 
     * @throws SecurityException if a constructor for either sub-type of {@code Dimension} being tested with can not be
     * acquired. This is not an expected condition and will cause failure.
     * @throws InstantiationException if one of the sub-type constructors for {@code Dimension} can not be invoked for
     * some reason. This is not an expected condition and will cause failure.
     * @throws IllegalAccessException if one of the sub-type constructors for {@code Dimension} can not be invoked for
     * some reason. This is not an expected condition and will cause failure.
     * @throws IllegalArgumentException if one of the sub-type constructors for {@code Dimension} is passed an argument
     * of an invalid type for some reason. All constructors should accept two {@code String} arguments. This is not an
     * expected condition and will cause failure.
     * @throws InvocationTargetException if one of the sub-type constructors for {@code Dimension} throws an exception
     * when it is called. This is not an expected condition and will cause failure.
     * @since 1.0.0
     */
    @DataProvider(name = "compareToUnequalData")
    protected Object[][] compareToUnequalData() throws NoSuchMethodException, SecurityException,
                                                       InstantiationException, IllegalAccessException,
                                                       IllegalArgumentException, InvocationTargetException
    {
        String bigStr, lilStr;
        Class<? extends Dimension> bigClass, lilClass;
        Constructor<? extends Dimension> bigConstr, lilConstr;

        if(DEFAULT_NAME.compareTo(DEFAULT_DESCRIPTION) > 0) {
            bigStr = DEFAULT_NAME;
            lilStr = DEFAULT_DESCRIPTION;
        } else {
            bigStr = DEFAULT_DESCRIPTION;
            lilStr = DEFAULT_NAME;
        }

        if(TestDimension.class.getName().compareTo(InnerTestDimension.class.getName()) > 0) {
            bigClass = TestDimension.class;
            lilClass = InnerTestDimension.class;
        } else {
            bigClass = InnerTestDimension.class;
            lilClass = TestDimension.class;
        }
        bigConstr = bigClass.getConstructor(String.class, String.class);
        lilConstr = lilClass.getConstructor(String.class, String.class);

        return new Object[][] {
                // Basic: no less-thans
                {bigConstr.newInstance(bigStr, null),   bigConstr.newInstance(lilStr, null)},   // >, =, =
                {lilConstr.newInstance(bigStr, lilStr), lilConstr.newInstance(lilStr, lilStr)}, // >, =, =
                {bigConstr.newInstance(lilStr, lilStr), bigConstr.newInstance(lilStr, null)},   // =, >, =
                {lilConstr.newInstance(bigStr, bigStr), lilConstr.newInstance(bigStr, lilStr)}, // =, >, =
                {bigConstr.newInstance(lilStr, null),   lilConstr.newInstance(lilStr, null)},   // =, =, >
                {bigConstr.newInstance(bigStr, bigStr), lilConstr.newInstance(bigStr, bigStr)}, // =, =, >
                {lilConstr.newInstance(bigStr, bigStr), lilConstr.newInstance(lilStr, null)},   // >, >, =
                {bigConstr.newInstance(bigStr, bigStr), bigConstr.newInstance(lilStr, lilStr)}, // >, >, =
                {bigConstr.newInstance(bigStr, null),   lilConstr.newInstance(lilStr, null)},   // >, =, >
                {bigConstr.newInstance(bigStr, lilStr), lilConstr.newInstance(lilStr, lilStr)}, // >, =, >
                {bigConstr.newInstance(lilStr, lilStr), lilConstr.newInstance(lilStr, null)},   // =, >, >
                {bigConstr.newInstance(bigStr, bigStr), lilConstr.newInstance(bigStr, lilStr)}, // =, >, >
                {bigConstr.newInstance(bigStr, lilStr), lilConstr.newInstance(lilStr, null)},   // >, >, >
                {bigConstr.newInstance(bigStr, bigStr), lilConstr.newInstance(lilStr, lilStr)}, // >, >, >

                // Advanced: less-thans
                {lilConstr.newInstance(bigStr, null),   bigConstr.newInstance(lilStr, bigStr)}, // >, <, <
                {lilConstr.newInstance(bigStr, lilStr), bigConstr.newInstance(lilStr, bigStr)}, // >, <, <
                {lilConstr.newInstance(bigStr, null),   bigConstr.newInstance(lilStr, null)},   // >, =, <
                {lilConstr.newInstance(bigStr, lilStr), bigConstr.newInstance(lilStr, lilStr)}, // >, =, <
                {lilConstr.newInstance(bigStr, null),   lilConstr.newInstance(lilStr, lilStr)}, // >, <, =
                {bigConstr.newInstance(bigStr, lilStr), bigConstr.newInstance(lilStr, bigStr)}, // >, <, =
                {lilConstr.newInstance(bigStr, lilStr), bigConstr.newInstance(bigStr, null)},   // =, >, <
                {lilConstr.newInstance(lilStr, bigStr), bigConstr.newInstance(lilStr, lilStr)}  // =, >, <
        };
    }

    /**
     * Verifies that the {@code compareTo()} method compares instances with different names, descriptions and types
     * correctly. This method only tests unequal dimensions. The test is performed both ways for thoroughness: both
     * {@code bigDim.compareTo(lilDim) > 0} and {@code lilDim.compareTo(bigDim) < 0} must be true. This test also
     * verifies consistency with {@code equals()}: all comparisons must return {@code false}. A similar check for equal
     * dimensions is done in {@link #compareToEqualTest(Dimension, Dimension)}.
     *
     * @param bigDim the larger of the two dimensions.
     * @param lilDim the smaller of the two dimensions.
     * @since 1.0.0
     */
    @Test(dataProvider = "compareToUnequalData")
    public void compareToUnequalTest(Dimension bigDim, Dimension lilDim)
    {
        Assert.assertTrue(bigDim.compareTo(lilDim) > 0);
        Assert.assertTrue(lilDim.compareTo(bigDim) < 0);

        Assert.assertFalse(bigDim.equals(lilDim));
        Assert.assertFalse(lilDim.equals(bigDim));
    }

    /**
     * Checks that the {@code equals()} method returns expected results. The following scenarios are tested:
     * <table border="1">
     *   <tr><th>Scenario Description</th><th>Expected Result</th></tr>
     *   <tr><td>Equal names, null descriptions</td><td>T</td></tr>
     *   <tr><td>Equal names, equal non-null descriptions</td><td>T</td></tr>
     *   <tr><td>Comparison against a null reference</td><td>F</td></tr>
     *   <tr><td>Different names, both descriptions null</td><td>F</td></tr>
     *   <tr><td>Same name, one description null, one not</td><td>F</td></tr>
     *   <tr><td>Same name, descriptions different but non-null</td><td>F</td></tr>
     *   <tr><td>Different names, one description null, one not</td><td>F</td></tr>
     *   <tr><td>Different names, descriptions different but non-null</td><td>F</td></tr>
     *   <tr><td>Equal names, equal both descriptions null, but different class</td><td>F</td></tr>
     *   <tr><td>Equal names, equal non-null descriptions, but different class</td><td>F</td></tr>
     * </table>
     *
     * @since 1.0.0
     */
    @Test
    public void equalsTest()
    {
    	// same name, null description
        Assert.assertEquals(oneArgDimension, noDescDimension);
    	// same name, same description
        Assert.assertEquals(twoArgDimension, new TestDimension(DEFAULT_NAME, DEFAULT_DESCRIPTION));

        // against null
        Assert.assertNotEquals(oneArgDimension, null);
        
    	// diff name, null description
        Assert.assertNotEquals(oneArgDimension, new TestDimension(DEFAULT_DESCRIPTION));
    	// same name, one null description
        Assert.assertNotEquals(oneArgDimension, twoArgDimension);
    	// same name, diff description
        Assert.assertNotEquals(twoArgDimension, new TestDimension(DEFAULT_NAME, DEFAULT_NAME));
        // diff name, one null description
        Assert.assertNotEquals(twoArgDimension, new TestDimension(DEFAULT_DESCRIPTION));
        // diff name, diff description
        Assert.assertNotEquals(twoArgDimension, new TestDimension(DEFAULT_DESCRIPTION, DEFAULT_NAME));

        // Different class, null descriptions
        Assert.assertNotEquals(oneArgDimension, differentOneDimension);
        // Different class, non-null descriptions
        Assert.assertNotEquals(twoArgDimension, differentTwoDimension);
    }

    /**
     * Checks that the hash code of two equal dimensions is the same.
     *
     * @since 1.0.0
     */
    @Test
    public void hashCodeTest()
    {
    	Assert.assertEquals(oneArgDimension.hashCode(), noDescDimension.hashCode());
    }

    /**
     * Checks that dimension components are added to the map properly. Dimension components are added to an empty map
     * with exponent factors varying from {@code -2.0} to {@code 2.0} in fractional steps of {@code 0.5}. A check is
     * done to verify that they get added correctly. The components are added again with an exponent factor that is the
     * negative of the original factor. The map is then expected to be empty. When added with an exponent factor of
     * zero, the map is expected to stay empty during all stages of the check.
     *
     * @since 1.0.0
     */
    @Test
    public void combineDimensionComponentsTest()
    {
        // Create dimensions
        BaseDimension length = new BaseDimension("Length");
        BaseDimension time = new BaseDimension("Time");
        BaseDimension angle = new BaseDimension("Angle");

        // Create components
        DimensionComponent lengthComponent = new DimensionComponent(length);
        DimensionComponent timeComponent = new DimensionComponent(time, -1.0f);
        DimensionComponent angleComponent = new DimensionComponent(angle, 2.0f);

        // Create list
        List<DimensionComponent> componentList = Arrays.asList(new DimensionComponent[] {lengthComponent, timeComponent, angleComponent});

        Map<BaseDimension, DimensionComponent> testMap = new HashMap<>();
        for(float eFactor = -2.0f; eFactor <= 2.0f; eFactor += 0.5f) {
            Assert.assertTrue(testMap.isEmpty());
            // Add stuff to map
            for(DimensionComponent component : componentList) {
                Dimension.combineDimensionComponents(testMap, component, eFactor);
            }

            // Check that everything was added 
            if(eFactor == 0.0f) {
                Assert.assertEquals(testMap.size(), 0);
            } else {
                Assert.assertEquals(testMap.size(), 3);
                for(DimensionComponent component : componentList) {
                    DimensionComponent actual = testMap.get(component.dimension());
                    Assert.assertSame(actual.dimension(), component.dimension());
                    Assert.assertEquals(actual.exponent(), component.exponent() * eFactor);
                }
            }

            // Add stuff with negative exponent
            for(DimensionComponent component : componentList) {
                Dimension.combineDimensionComponents(testMap, component, -eFactor);
            }
        }
        Assert.assertTrue(testMap.isEmpty()); // Wrap-up call for symmetry
    }

    /**
     * A dimension type that does not override any of the methods of its parent type. This class is intended to be test
     * the class-differentiation properties of {@code Dimension}'s {@code equals()}, and {@code compareTo()} methods.
     *
     * @author Joseph Fox-Rabinovitz
     * @version 1.0.0, 02 Sep 2014 - J. Fox-Rabinovitz - Initial coding.
     * @since 1.0.0
     */
    private static class InnerTestDimension extends TestDimension
    {
        /**
         * The version ID for serialization.
         *
         * @serial Increment the least significant three digits when
         * compatibility is not compromised by a structural change (e.g. adding
         * a new field with a sensible default value), and the upper digits when
         * the change makes serialized versions of of the class incompatible
         * with previous releases.
         * @since 1.0.0
         */
        private static final long serialVersionUID = 1L;

        /**
         * Redirects to the superconstructor with the same argument list.
         *
         * @param name {@inheritDoc}
         * @since 1.0.0
         */
        public InnerTestDimension(String name)
        {
            super(name);
        }

        /**
         * Redirects to the superconstructor with the same argument list.
         *
         * @param name {@inheritDoc}
         * @param description {@inheritDoc}
         * @since 1.0.0
         */
        public InnerTestDimension(String name, String description)
        {
            super(name, description);
        }
    }
}<|MERGE_RESOLUTION|>--- conflicted
+++ resolved
@@ -341,11 +341,7 @@
     }
 
     /**
-<<<<<<< HEAD
-     * Provides data for {@link #compareToUnequalTest(Dimension, Dimension))} to verify that dimensions that are
-=======
      * Provides data for {@link #compareToUnequalTest(Dimension, Dimension)} to verify that dimensions that are
->>>>>>> 3a949020
      * expected to be unequal are in fact unequal. This data provider implements scenarios in which the name,
      * description and class name are different. The following is a list of the scenarios tested:
      * <table border="1">

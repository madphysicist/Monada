/*
 * DimensionTest.java (TestClass: com.madphysicist.monada.DimensionTest)
 *
 * Mad Physicist Monada Project (Unit Conversion Library)
 *
 * The MIT License (MIT)
 *
 * Copyright (c) 2014 by Joseph Fox-Rabinovitz
 *
 * Permission is hereby granted, free of charge, to any person obtaining a copy
 * of this software and associated documentation files (the "Software"), to deal
 * in the Software without restriction, including without limitation the rights
 * to use, copy, modify, merge, publish, distribute, sublicense, and/or sell
 * copies of the Software, and to permit persons to whom the Software is
 * furnished to do so, subject to the following conditions:
 *
 * The above copyright notice and this permission notice shall be included in
 * all copies or substantial portions of the Software.
 *
 * THE SOFTWARE IS PROVIDED "AS IS", WITHOUT WARRANTY OF ANY KIND, EXPRESS OR
 * IMPLIED, INCLUDING BUT NOT LIMITED TO THE WARRANTIES OF MERCHANTABILITY,
 * FITNESS FOR A PARTICULAR PURPOSE AND NONINFRINGEMENT. IN NO EVENT SHALL THE
 * AUTHORS OR COPYRIGHT HOLDERS BE LIABLE FOR ANY CLAIM, DAMAGES OR OTHER
 * LIABILITY, WHETHER IN AN ACTION OF CONTRACT, TORT OR OTHERWISE, ARISING FROM,
 * OUT OF OR IN CONNECTION WITH THE SOFTWARE OR THE USE OR OTHER DEALINGS IN
 * THE SOFTWARE.
 */
package com.madphysicist.monada;

import java.util.Arrays;
import java.util.HashMap;
import java.util.List;
import java.util.Map;

import org.testng.Assert;
import org.testng.annotations.DataProvider;
import org.testng.annotations.Test;
import org.testng.annotations.BeforeClass;

/**
 * Tests each of the methods of {@link com.madphysicist.monada.Dimension} except {@code toString()}. The string
 * representation is provided for debugging and is not guaranteed to match anything.
 *
 * @author Joseph Fox-Rabinovitz
 * @version 1.0.0, 30 Aug 2014 - J. Fox-Rabinovitz - Initial coding.
 * @since 1.0
 */
public class DimensionTest
{
    /**
     * The default name to use for test dimensions. This is guaranteed to be a non-{@code null} string that is different
     * from {@link #DEFAULT_DESCRIPTION}.
     *
     * @since 1.0.0
     */
    public static final String DEFAULT_NAME = "TestDimension";

    /**
     * The default description to use for test dimensions that have a description. This is guaranteed to be a non-{@code
     * null} string that is different from {@link #DEFAULT_NAME}.
     *
     * @since 1.0.0
     */
    public static final String DEFAULT_DESCRIPTION = "A Dimension for testing";

    /**
     * A {@link TestDimension} that is constructed using the two-argument constructor. The name is set to {@link
     * #DEFAULT_NAME} and the description is set to {@link #DEFAULT_DESCRIPTION}. This reference is initialized only
     * once by {@link #beforeClass()} because it is immutable.
     *
     * @since 1.0.0
     */
    private Dimension twoArgDimension;

    /**
     * A {@link TestDimension} that is constructed using the one-argument constructor. The name is set to {@link
     * #DEFAULT_NAME}. This reference is initialized only once by {@link #beforeClass()} because it is immutable.
     *
     * @since 1.0.0
     */
    private Dimension oneArgDimension;

    /**
     * A {@link TestDimension} that is constructed using the two-argument constructor without a description. The name is
     * set to {@link #DEFAULT_NAME} and the description is set to {@code null}. This reference is initialized only once
     * by {@link #beforeClass()} because it is immutable.
     *
     * @since 1.0.0
     */
    private Dimension noDescDimension;

    /**
     * A dimension that is the same as {@link #oneArgDimension} and {@link #noDescDimension} in most ways, except that
     * it has a different class. The name, description and components are the same. The class difference is implemented
     * through the private inner type {@link #InnerTestDimension}. This reference is initialized only once by {@link
     * #beforeClass()} because it is immutable.
     *
     * @since 1.0.0
     */
    private Dimension differentOneDimension;

    /**
     * A dimension that is the same as {@link #twoArgDimension} in most ways, except that it has a different class. The
     * name, description and components are the same. The class difference is implemented through the private inner
     * type {@link #InnerTestDimension}. This reference is initialized only once by {@link #beforeClass()} because it is
     * immutable.
     *
     * @since 1.0.0
     */
    private Dimension differentTwoDimension;

    /**
     * Sets up the private fields of this class for use by all the tests. The following fields are initialized:
     * <ul>
     *   <li>{@link #twoArgDimension}</li>
     *   <li>{@link #oneArgDimension}</li>
     *   <li>{@link #noDescDimension}</li>
     *   <li>{@link #differentOneDimension}</li>
     *   <li>{@link #differentTwoDimension}</li>
     * </ul>
     * Assertions are made that {@link #DEFAULT_NAME} and {@link #DEFAULT_DESCRIPTION} are non-{@code null} and not
     * equal to each other. The name, description and class properties of the "different*Dimension" dimensions are also
     * verified. Only the class properties should be different from the corresponding "*AgrDimension" dimensions.
     * 
     * @since 1.0.0
     */
    @BeforeClass
    private void beforeClass()
    {
        System.out.println("Before class!");
        Assert.assertNotNull(DEFAULT_NAME);
        Assert.assertNotNull(DEFAULT_DESCRIPTION);
        Assert.assertNotEquals(DEFAULT_NAME, DEFAULT_DESCRIPTION);

        twoArgDimension = new TestDimension(DEFAULT_NAME, DEFAULT_DESCRIPTION);
        oneArgDimension = new TestDimension(DEFAULT_NAME);
        noDescDimension = new TestDimension(DEFAULT_NAME, null);

        differentOneDimension = new InnerTestDimension(DEFAULT_NAME);
        differentTwoDimension = new InnerTestDimension(DEFAULT_NAME, DEFAULT_DESCRIPTION);

        Assert.assertSame(oneArgDimension.name(), differentOneDimension.name());
        Assert.assertSame(oneArgDimension.description(), differentOneDimension.description());
        Assert.assertNotEquals(oneArgDimension.getClass(), differentOneDimension.getClass());

        Assert.assertSame(twoArgDimension.name(), differentTwoDimension.name());
        Assert.assertSame(twoArgDimension.description(), differentTwoDimension.description());
        Assert.assertNotEquals(twoArgDimension.getClass(), differentTwoDimension.getClass());
    }

    /**
     * Checks that the one-argument constructor fails when passes a {@code null} name. The expected failure is a {@code
     * NullPointerException}.
     *
     * @throws NullPointerException as expected.
     * @since 1.0.0
     */
    @Test(expectedExceptions = NullPointerException.class)
    public void DimensionOneArgNullTest() throws NullPointerException
    {
        new TestDimension(null);
        Assert.fail();
    }

    /**
     * Checks that a dimension initialized with the one-argument constructor has the expected name and description. The
     * name is expected to be the input name and the description is expected to be {@code null}.
     *
     * @since 1.0.0
     */
    @Test
    public void DimensionOneArgTest()
    {
        Assert.assertSame(oneArgDimension.name(), DEFAULT_NAME);
        Assert.assertNull(oneArgDimension.description());
    }

    /**
     * Checks that the two-argument constructor fails when passes a {@code null} name but non-null description. The
     * expected failure is a {@code NullPointerException}.
     *
     * @throws NullPointerException as expected.
     * @since 1.0.0
     */
    @Test(expectedExceptions = NullPointerException.class)
    public void DimensionTwoArgNullTest() throws NullPointerException
    {
        new TestDimension(null, DEFAULT_DESCRIPTION);
        Assert.fail();
    }

    /**
     * Checks that a dimension initialized with the tow-argument constructor has the expected name and description. The
     * name is expected to be the input name and the description is expected to be the input description, even when it
     * is {@code null}.
     *
     * @since 1.0.0
     */
    @Test
    public void DimensionTwoArgTest()
    {
        Assert.assertSame(twoArgDimension.name(), DEFAULT_NAME);
        Assert.assertSame(twoArgDimension.description(), DEFAULT_DESCRIPTION);

        Assert.assertSame(noDescDimension.name(), DEFAULT_NAME);
        Assert.assertNull(noDescDimension.description());
    }

    /**
     * Provides data for {@link #compareComponentsTest(Dimension, Dimension)}. None of the dimensions returned by this
     * data provider actually contain any components. The goal is to demonstrate that differences in the name and
     * description (which affect both {@code equals()} and {@code compareTo()}) do not affect {@code
     * compareComponents()}. The following pairs are tested, all of which are expected to be equal component-wise:
     * <ul>
     *   <li>Two identical dimensions</li>
     *   <li>Two dimensions with different names, null descriptions</li>
     *   <li>Two dimensions with different names, one null, one non-null description</li>
     *   <li>Two dimensions with different names, different but non-null descriptions</li>
     *   <li>Two dimensions with the same name, one null, one non-null description</li>
     *   <li>Two dimensions with the same name, different but non-null descriptions</li>
     * </ul>
     *  
     * @return an array of dimension pairs to test {@code compareComponents()} againts.
     * @since 1.0.0
     */
    @DataProvider(name = "compareComponentsData")
    protected Object[][] compareComponentsData()
    {
        Dimension otherDimension = new TestDimension(DEFAULT_NAME, DEFAULT_NAME);
        return new Object[][] {
                {oneArgDimension, oneArgDimension},
                {twoArgDimension, twoArgDimension},
                {noDescDimension, noDescDimension},
                {oneArgDimension, new TestDimension(DEFAULT_DESCRIPTION)},
                {twoArgDimension, new TestDimension(DEFAULT_DESCRIPTION)},
                {noDescDimension, new TestDimension(DEFAULT_DESCRIPTION, null)},
                {twoArgDimension, new TestDimension(DEFAULT_DESCRIPTION, DEFAULT_DESCRIPTION)},
                {twoArgDimension, oneArgDimension},
                {twoArgDimension, otherDimension},
                {oneArgDimension, otherDimension},
                {noDescDimension, otherDimension}
        };
    }

    /**
     * Checks that component comparison is not affected by the name and description of the dimension. Specifically,
     * the following statements are verified using {@code TestDimension}s:
     * </ul>
     *   <li>A dimension is equal to itself</li>
     *   <li>The name of the dimensions does not affect component comparison</li>
     *   <li>The description of the dimensions does not affect component comparison</li>
     * </ul>
     * Additional verification of the {@code compareComponents()} method is provided by {@link
     * BaseDimensionTest#compareComponentsTest()} and {@link DerivedDimensionTest#compareComponentsTest()}. The latter
     * in particular is useful because it verifies the comparison with a non-trivial set of dimension components.
     *
     * @param firstDimension the first dimension to compare the dimensions are compared as {@code
     * firstDimension.compareComponents(secondDimension)}.
     * @param secondDimension the second dimension to compare. If {@code firstDimension != secondDimension}, then an
     * additional comparison is performed to demonstrate symmetry: {@code
     * secondDimension.compareComponents(firstDimension)}.
     * @since 1.0.0
     */
    @Test(dataProvider = "compareComponentsData")
    public void compareComponentsTest(Dimension firstDimension, Dimension secondDimension)
    {
        Assert.assertEquals(firstDimension.compareComponents(secondDimension), 0);
        if(firstDimension != secondDimension)
            Assert.assertEquals(secondDimension.compareComponents(firstDimension), 0);
    }

    @DataProvider(name = "compareToEqualData")
    protected Object[][] compareToEqulaData()
    {
        Dimension equalDimension = new TestDimension(DEFAULT_NAME, DEFAULT_DESCRIPTION);
        System.out.println("compareToEqualsData!");
        System.out.println("    1: " + oneArgDimension);
        System.out.println("    2: " + twoArgDimension);
        System.out.println("    N: " + noDescDimension);
        System.out.println("    =: " + equalDimension);
        return new Object[][] {
                {oneArgDimension, oneArgDimension, true},
                {twoArgDimension, twoArgDimension, true},
                {oneArgDimension, noDescDimension, false},
                {twoArgDimension, equalDimension,  false},
        };
    }

    /**
     * Verifies that the {@code compareTo()} method compares equal instances correctly. This method only tests equal
     * dimensions. The test is performed both ways for thoroughness: both {@code dim1.compareTo(dim2) == 0} and {@code
     * dim2.compareTo(dim1) == 0} must be true. This test also double-checks consistency with {@code equals()}. A
     * similar check for unequal dimensions is done in {@link #compareToUnequalTest()}.
     *
     * @param dim1 the first dimension to compare.
     * @param dim2 the second dimension to compare.
     * @param same a flag indicating whether or not the two dimensions are the same reference. The appropriate assertion
     * (same or not same) is made to double-check this flag.
     * @since 1.0.0
     */
    @Test(dataProvider = "compareToEqualData")
    public void compareToEqualTest(Dimension dim1, Dimension dim2, boolean same)
    {
        System.out.println("compareToEqualsTest!");
        if(same)
            Assert.assertSame(dim1, dim2);
        else
            Assert.assertNotSame(dim1, dim2);
        Assert.assertEquals(dim1, dim2);
        Assert.assertEquals(dim2, dim2);
        Assert.assertEquals(dim1.compareTo(dim2), 0);
        Assert.assertEquals(dim2.compareTo(dim1), 0);
    }

    @DataProvider(name = "compareToUnequalData")
    protected Object[][] compareToUnequalData()
    {
        throw new UnsupportedOperationException();
    }

    /**
     * Provides data for {@link #compareToUnequalTest()} to verify that dimensions that are expected to be unequal are
     * in fact unequal. This data provider implements scenarios in which the name, description and class name are
     * different. The following is a list of the scenarios tested:
     * <table>
     *   <tr><th>Name</th><th>Description</th></th>Class</th></tr>
     *   <tr><td>{@literal >}</td><td>=</td><td>=</td></tr>
     *   <tr><td>=</td><td>{@literal >}</td><td>=</td></tr>
     *   <tr><td>=</td><td>=</td><td>{@literal >}</td></tr>
     *   <tr><td>{@literal >}</td><td>{@literal >}</td><td></td></tr>
     *   <tr><td></td><td></td><td></td></tr>
     *   <tr><td></td><td></td><td></td></tr>
     *   <tr><td></td><td></td><td></td></tr>
     *   <tr><td></td><td></td><td></td></tr>
     *   <tr><td></td><td></td><td></td></tr>
     *   <tr><td></td><td></td><td></td></tr>
     *   <tr><td></td><td></td><td></td></tr>
     *   <tr><td></td><td></td><td></td></tr>
     *   <tr><td></td><td></td><td></td></tr>
     *   <tr><td></td><td></td><td></td></tr>
     *   <tr><td></td><td></td><td></td></tr>
     *   <tr><td></td><td></td><td></td></tr>
     *   <tr><td></td><td></td><td></td></tr>
     *   <tr><td></td><td></td><td></td></tr>
     *   <tr><td></td><td></td><td></td></tr>
     *   <tr><td></td><td></td><td></td></tr>
     *   <tr><td></td><td></td><td></td></tr>
     *   <tr><td></td><td></td><td></td></tr>
     *   <tr><td></td><td></td><td></td></tr>
     *   <tr><td></td><td></td><td></td></tr>
     *   <tr><td></td><td></td><td></td></tr>
     *   <tr><td></td><td></td><td></td></tr>
     *   <tr><td></td><td></td><td></td></tr>
     * </table>
     * The {@code {@literal >}} symbol indicates that the first dimension in the pair has this property greater. {@code
     * =} means that the properties are the same for both dimensions in the pair.
     *
     * @return an array of unequal dimension pairs to test {@code compareTo()} against. The greater dimension is always
     * the first of the pair.
     * @since 1.0.0
     */
    @DataProvider(name = "compareToUnequalData")
    protected Object[][] compareToUnequalData()
    {
        
    }

    /**
     * Verifies that the {@code compareTo()} method compares instances with different names, descriptions and types
     * correctly. This method only tests unequal dimensions. The test is performed both ways for thoroughness: both
     * {@code greaterDim.compareTo(smallerDim) > 0} and {@code smallerDim.compareTo(greaterDim) < 0} must be true. This
     * test also verifies consistency with {@code equals()}: all comparisons must return {@code false}. A similar check
     * for equal dimensions is done in {@link #compareToEqualTest()}.
     *
     * @param greaterDim the larger of the two dimensions.
     * @param smallerDim the smaller of the two dimensions.
     * @since 1.0.0
     */
<<<<<<< HEAD
    @Test(dataProvider = "")
    public void compareToUnequalTest()
=======
    @Test(dataProvider = "compareToUnequalData")
    public void compareToUnequalTest(Dimension greaterDim, Dimension smallerDim)
>>>>>>> 2cf7f967
    {
        Assert.assertTrue(greaterDim.compareTo(smallerDim) < 0);
        Assert.assertTrue(smallerDim.compareTo(greaterDim) > 0);
        Assert.assertFalse(greaterDim.equals(smallerDim));
        Assert.assertFalse(smallerDim.equals(greaterDim));
    }

    /**
     * Checks that the description of a dimension is the one it was initialized with. Dimensions initialized with the
     * one-argument constructor are expected to have a {@code null} description.
     *
     * @since 1.0.0
     */
    @Test
    public void descriptionTest()
    {
        Assert.assertSame(twoArgDimension.description(), DEFAULT_DESCRIPTION);
        Assert.assertNull(oneArgDimension.description());
        Assert.assertNull(noDescDimension.description());
    }

    /**
     * Checks that the {@code equals()} method returns expected results. The following scenarios are tested:
     * <table>
     *   <tr><th>Scenario Description</th><th>Expected Result</th></tr>
     *   <tr><td>Equal names, null descriptions</td><td>T</td></tr>
     *   <tr><td>Equal names, equal non-null descriptions</td><td>T</td></tr>
     *   <tr><td>Different names, both descriptions null</td><td>F</td></tr>
     *   <tr><td>Same name, one description null, one not</td><td>F</td></tr>
     *   <tr><td>Same name, descriptions different but non-null</td><td>F</td></tr>
     *   <tr><td>Different names, one description null, one not</td><td>F</td></tr>
     *   <tr><td>Different names, descriptions different but non-null</td><td>F</td></tr>
     *   <tr><td>Equal names, equal both descriptions null, but different class</td><td>F</td></tr>
     *   <tr><td>Equal names, equal non-null descriptions, but different class</td><td>F</td></tr>
     * </table>
     *
     * @since 1.0.0
     */
    @Test
    public void equalsTest()
    {
    	// same name, null description
        Assert.assertEquals(oneArgDimension, noDescDimension);
    	// same name, same description
        Assert.assertEquals(twoArgDimension, new TestDimension(DEFAULT_NAME, DEFAULT_DESCRIPTION));

    	// diff name, null description
        Assert.assertNotEquals(oneArgDimension, new TestDimension(DEFAULT_DESCRIPTION));
    	// same name, one null description
        Assert.assertNotEquals(oneArgDimension, twoArgDimension);
    	// same name, diff description
        Assert.assertNotEquals(twoArgDimension, new TestDimension(DEFAULT_NAME, DEFAULT_NAME));
        // diff name, one null description
        Assert.assertNotEquals(twoArgDimension, new TestDimension(DEFAULT_DESCRIPTION));
        // diff name, diff description
        Assert.assertNotEquals(twoArgDimension, new TestDimension(DEFAULT_DESCRIPTION, DEFAULT_NAME));

        // Different class, null descriptions
        Assert.assertNotEquals(oneArgDimension, differentOneDimension);
        // Different class, non-null descriptions
        Assert.assertNotEquals(twoArgDimension, differentTwoDimension);
    }

    /**
     * Checks that the hash code of two equal dimensions is the same.
     *
     * @since 1.0.0
     */
    @Test
    public void hashCodeTest()
    {
    	Assert.assertEquals(oneArgDimension.hashCode(), noDescDimension.hashCode());
    }

    /**
     * Checks that the name of the dimension is the one it was initialized with.
     *
     * @since 1.0.0
     */
    @Test
    public void nameTest()
    {
        Assert.assertSame(twoArgDimension.name(), DEFAULT_NAME);
        Assert.assertSame(oneArgDimension.name(), DEFAULT_NAME);
        Assert.assertSame(noDescDimension.name(), DEFAULT_NAME);
    }

    /**
     * Checks that dimension components are added to the map properly. Dimension components are added to an empty map
     * with exponent factors varying from {@code -2.0} to {@code 2.0} in fractional steps of {@code 0.5}. A check is
     * done to verify that they get added correctly. The components are added again with an exponent factor that is the
     * negative of the original factor. The map is then expected to be empty. When added with an exponent factor of
     * zero, the map is expected to stay empty during all stages of the check.
     *
     * @since 1.0.0
     */
    @Test
    public void combineDimensionComponentsTest()
    {
        // Create dimensions
        BaseDimension length = new BaseDimension("Length");
        BaseDimension time = new BaseDimension("Time");
        BaseDimension angle = new BaseDimension("Angle");

        // Create components
        DimensionComponent lengthComponent = new DimensionComponent(length);
        DimensionComponent timeComponent = new DimensionComponent(time, -1.0f);
        DimensionComponent angleComponent = new DimensionComponent(angle, 2.0f);

        // Create list
        List<DimensionComponent> componentList = Arrays.asList(new DimensionComponent[] {lengthComponent, timeComponent, angleComponent});

        Map<BaseDimension, DimensionComponent> testMap = new HashMap<>();
        for(float eFactor = -2.0f; eFactor <= 2.0f; eFactor += 0.5f) {
            Assert.assertTrue(testMap.isEmpty());
            // Add stuff to map
            for(DimensionComponent component : componentList) {
                Dimension.combineDimensionComponents(testMap, component, eFactor);
            }

            // Check that everything was added 
            if(eFactor == 0.0f) {
                Assert.assertEquals(testMap.size(), 0);
            } else {
                Assert.assertEquals(testMap.size(), 3);
                for(DimensionComponent component : componentList) {
                    DimensionComponent actual = testMap.get(component.dimension());
                    Assert.assertSame(actual.dimension(), component.dimension());
                    Assert.assertEquals(actual.exponent(), component.exponent() * eFactor);
                }
            }

            // Add stuff with negative exponent
            for(DimensionComponent component : componentList) {
                Dimension.combineDimensionComponents(testMap, component, -eFactor);
            }
        }
        Assert.assertTrue(testMap.isEmpty()); // Wrap-up call for symmetry
    }

    /**
     * A dimension type that does not override any of the methods of its parent type. This class is intended to be test
     * the class-differentiation properties of {@code Dimension}'s {@code equals()}, and {@code compareTo()} methods.
     *
     * @author Joseph Fox-Rabinovitz
     * @version 1.0.0, 02 Sep 2014 - J. Fox-Rabinovitz - Initial coding.
     * @since 1.0.0
     */
    private static class InnerTestDimension extends TestDimension
    {
        /**
         * The version ID for serialization.
         *
         * @serial Increment the least significant three digits when
         * compatibility is not compromised by a structural change (e.g. adding
         * a new field with a sensible default value), and the upper digits when
         * the change makes serialized versions of of the class incompatible
         * with previous releases.
         * @since 1.0.0
         */
        private static final long serialVersionUID = 1L;

        /**
         * Redirects to the superconstructor with the same argument list.
         *
         * @param name {@inheritDoc}
         * @since 1.0.0
         */
        public InnerTestDimension(String name)
        {
            super(name);
        }

        /**
         * Redirects to the superconstructor with the same argument list.
         *
         * @param name {@inheritDoc}
         * @param description {@inheritDoc}
         * @since 1.0.0
         */
        public InnerTestDimension(String name, String description)
        {
            super(name, description);
        }
    }
}<|MERGE_RESOLUTION|>--- conflicted
+++ resolved
@@ -127,7 +127,6 @@
     @BeforeClass
     private void beforeClass()
     {
-        System.out.println("Before class!");
         Assert.assertNotNull(DEFAULT_NAME);
         Assert.assertNotNull(DEFAULT_DESCRIPTION);
         Assert.assertNotEquals(DEFAULT_NAME, DEFAULT_DESCRIPTION);
@@ -273,11 +272,6 @@
     protected Object[][] compareToEqulaData()
     {
         Dimension equalDimension = new TestDimension(DEFAULT_NAME, DEFAULT_DESCRIPTION);
-        System.out.println("compareToEqualsData!");
-        System.out.println("    1: " + oneArgDimension);
-        System.out.println("    2: " + twoArgDimension);
-        System.out.println("    N: " + noDescDimension);
-        System.out.println("    =: " + equalDimension);
         return new Object[][] {
                 {oneArgDimension, oneArgDimension, true},
                 {twoArgDimension, twoArgDimension, true},
@@ -301,7 +295,6 @@
     @Test(dataProvider = "compareToEqualData")
     public void compareToEqualTest(Dimension dim1, Dimension dim2, boolean same)
     {
-        System.out.println("compareToEqualsTest!");
         if(same)
             Assert.assertSame(dim1, dim2);
         else
@@ -310,12 +303,6 @@
         Assert.assertEquals(dim2, dim2);
         Assert.assertEquals(dim1.compareTo(dim2), 0);
         Assert.assertEquals(dim2.compareTo(dim1), 0);
-    }
-
-    @DataProvider(name = "compareToUnequalData")
-    protected Object[][] compareToUnequalData()
-    {
-        throw new UnsupportedOperationException();
     }
 
     /**
@@ -362,7 +349,7 @@
     @DataProvider(name = "compareToUnequalData")
     protected Object[][] compareToUnequalData()
     {
-        
+        throw new UnsupportedOperationException();
     }
 
     /**
@@ -376,13 +363,8 @@
      * @param smallerDim the smaller of the two dimensions.
      * @since 1.0.0
      */
-<<<<<<< HEAD
-    @Test(dataProvider = "")
-    public void compareToUnequalTest()
-=======
     @Test(dataProvider = "compareToUnequalData")
     public void compareToUnequalTest(Dimension greaterDim, Dimension smallerDim)
->>>>>>> 2cf7f967
     {
         Assert.assertTrue(greaterDim.compareTo(smallerDim) < 0);
         Assert.assertTrue(smallerDim.compareTo(greaterDim) > 0);
